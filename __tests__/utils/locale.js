import {createInstance} from 'osjs';
import {
  clientLocale,
  format,
  translate,
  translatable,
  translatableFlat,
  getLocale,
  browserLocale
} from '../../src/utils/locale.js';


describe('Locale Utils', () => {
  let core;

  beforeAll(() => {
    return createInstance()
      .then(c => (core = c));
  });

  afterAll(() => core.destroy());

  test('clientLocalec', () => {
    expect(clientLocale()).toBe('en_EN');
  });

  test('format', () => {
    const formatter = format(core);
    const now = new Date('Januar 1, 2019 00:00:00');

    expect(formatter(now, 'shortDate')).toBe('2019-01-01');
    expect(formatter(now, 'mediumDate')).toBe('1st Jan 2019');
    expect(formatter(now, 'longDate')).toBe('1st January 2019');
    expect(formatter(now, 'fullDate')).toBe('Tuesday 1st January 2019');
    expect(formatter(now, 'shortTime')).toBe('00:00');
    expect(formatter(now, 'longTime')).toBe('00:00:00');
  });

  test('translatable', () => {
    const _ = translatable(core)({
      en_EN: {
        foo: 'Hello World',
        baz: 'Hello {0} {1}'
      }
    });

    expect(_('foo')).toBe('Hello World');
    expect(_('bar')).toBe('bar');
    expect(_('baz', 'World', '?')).toBe('Hello World ?');
  });

  test('translatableFlat', () => {
    const _ = () => translatableFlat(core)({
      en_EN: 'Hello World'
    }, 'Hello Nobody');

    expect(_()).toBe('Hello World');
  });

  test('getLocale', () => {
    expect(getLocale(core, 'language'))
      .toEqual({defaultLocale: 'en_EN', userLocale: 'en_EN'});

    expect(getLocale(core, 'format.shortDate'))
      .toEqual({defaultLocale: 'yyyy-mm-dd', userLocale: 'yyyy-mm-dd'});
  });

<<<<<<< HEAD
  test('translate', () => {
    expect(translate(
      {
        en_EN: {
          hello: 'Hello World'
        }
      },
      'en_EN',
      'en_EN',
      'hello'
    )).toBe('Hello World')

    expect(translate(
      {
        en_EN: {
          hello: 'Hello World'
        },
        foo_BAR: {
        }
      },
      'foo_BAR',
      'foo_BAR',
      'hello'
    )).toBe('Hello World')
=======
  test('browserLocale', () => {
    expect(browserLocale()).toBe(undefined);
    expect(browserLocale({language: 'en'})).toBe('en_EN');
    expect(browserLocale({language: 'en_EN'})).toBe('en_EN');
    expect(browserLocale({languages: ['en']})).toBe('en_EN');
    expect(browserLocale({languages: ['en', 'no']})).toBe('no_NO');
    expect(browserLocale({languages: ['en'], language: 'foo'})).toBe('en_EN');
>>>>>>> e3b0537f
  });
});<|MERGE_RESOLUTION|>--- conflicted
+++ resolved
@@ -65,7 +65,6 @@
       .toEqual({defaultLocale: 'yyyy-mm-dd', userLocale: 'yyyy-mm-dd'});
   });
 
-<<<<<<< HEAD
   test('translate', () => {
     expect(translate(
       {
@@ -90,7 +89,8 @@
       'foo_BAR',
       'hello'
     )).toBe('Hello World')
-=======
+  });
+  
   test('browserLocale', () => {
     expect(browserLocale()).toBe(undefined);
     expect(browserLocale({language: 'en'})).toBe('en_EN');
@@ -98,6 +98,5 @@
     expect(browserLocale({languages: ['en']})).toBe('en_EN');
     expect(browserLocale({languages: ['en', 'no']})).toBe('no_NO');
     expect(browserLocale({languages: ['en'], language: 'foo'})).toBe('en_EN');
->>>>>>> e3b0537f
   });
 });